--- conflicted
+++ resolved
@@ -187,13 +187,8 @@
                 );
                 continue;
             }
-<<<<<<< HEAD
             assert!(previous_start_offset <= polled_messages.messages[0].offset);
-            if polled_messages.messages.len() != self.messages_per_batch as usize {
-=======
-
             if polled_messages.messages.len() != messages_per_batch as usize {
->>>>>>> fe2cada0
                 warn!(
                     "Consumer #{} → expected {} messages, but got {} messages, retrying...",
                     self.consumer_id,
@@ -203,9 +198,7 @@
                 continue;
             }
             previous_start_offset = polled_messages.messages[0].offset;
-
             latencies.push(latency);
-
             received_messages += polled_messages.messages.len() as u64;
 
             // We don't need to calculate the size whole batch every time by iterating over it - just always use the size of the first message
